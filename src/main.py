--- conflicted
+++ resolved
@@ -483,17 +483,9 @@
             self.path_manager = MultiPlatformPathManager(
                 host_source_path=path_hote)
 
-<<<<<<< HEAD
-            # Configuration de l'environnement
-            path_manager.setup_local_environment()
-            # path_manager.print_configuration()
-            paths = path_manager.get_paths()
-          
-=======
             
             self.path_manager.setup_local_environment()
            
->>>>>>> 52120e9f
 
             self.config = RTABMapConfig(
                 reprocess=args.reprocess,
