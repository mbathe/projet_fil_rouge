--- conflicted
+++ resolved
@@ -101,8 +101,6 @@
 
     return args
 
-<<<<<<< HEAD
-=======
 
 
 
@@ -131,4 +129,3 @@
     
     else:
         return f"{os_name} (version inconnue)"
->>>>>>> 52120e9f
