#!/usr/bin/env python3
"""
Script pour extraire des images d'une vidéo à une fréquence donnée
Compatible avec RTAB-Map - les images sont nommées avec timestamp
"""

import logging
import json
from typing import Dict, Optional, Any
from dataclasses import dataclass
import platform
import numpy as np
import cv2
import argparse
import sys
from pathlib import Path
import shutil
import glob
from tqdm import tqdm
import shutil
import json
import argparse
<<<<<<< HEAD
import os
=======

import os

# Répertoire du script
script_dir = os.path.dirname(os.path.abspath(__file__))


>>>>>>> 52120e9f

SHOW_PROGRESS = True  # Set to False to disable progress bars

WORKSPACE_ROOT = os.getcwd()
DEFAULT_FPS = 20.0
DEFAULT_START_TIME = 1400000000.0



<<<<<<< HEAD
class MultiPlatformPathManager:
    def __init__(self, host_source_path, base_local_dir: str = "./rtabmap_ws"):
=======





def get_os_version():
    """Retourne le système d'exploitation et sa version"""
    os_name = platform.system()
    
    if os_name == "Linux":
        # Vérifier si c'est Ubuntu
        if os.path.exists("/etc/os-release"):
            with open("/etc/os-release", "r") as f:
                for line in f:
                    if line.startswith("NAME="):
                        distro = line.split("=")[1].strip().strip('"')
                    elif line.startswith("VERSION_ID="):
                        version = line.split("=")[1].strip().strip('"')
                        return f"{distro}", f"{version}"
        return "Linux", f"(version inconnue)"
    
    elif os_name == "Windows":
        return "Windows", f"{platform.release()}"
    
    elif os_name == "Darwin":
        return "macOS", f"{platform.mac_ver()[0]}"
    
    else:
        return "{os_name}", f"(version inconnue)"








class MultiPlatformPathManager:
    def __init__(self, host_source_path, base_local_dir: str =Path(script_dir)/"rtabmap"/"script/rtabmap_ws"):
>>>>>>> 52120e9f
        self.is_linux = platform.system() == "Linux"
        self.base_local_dir = Path(base_local_dir)

        # Configuration des chemins Docker (pour Linux)
        self.docker_paths = {
            "image_folder": "/rtabmap_ws/rgb_sync_docker",
            "depth_folder": "/rtabmap_ws/depth_sync_docker",
            "output_folder": "/rtabmap_ws/output/rtabmap",
            "calibration_file": "/rtabmap_ws/rtabmap_calib.yaml",
            "config_file": "/rtabmap_ws/config.json",
            "log_dir": "/rtabmap_ws/logs"
        }

        # Configuration des chemins locaux (pour Windows/macOS)
        self.local_paths = {
            "image_folder": self.base_local_dir / "rgb_sync_docker",
            "depth_folder": self.base_local_dir / "depth_sync_docker",
            "output_folder": self.base_local_dir / "output" / "rtabmap",
            "calibration_file": self.base_local_dir / "rtabmap_calib.yaml",
            "config_file": self.base_local_dir / "config.json",
            "log_dir": self.base_local_dir / "logs",
            "db_params": self.base_local_dir / "db_params.json",
            "export_params": self.base_local_dir / "export_params.json",
            "reprocess_params": self.base_local_dir / "reprocess_params.json"
        }

        # Chemins sources sur la machine hôte (à adapter selon votre structure)
        self.host_source_paths = host_source_path

    def get_paths(self) -> Dict[str, Any]:
        """Retourne les chemins appropriés selon la plateforme"""
        if self.is_linux:
            return self.docker_paths
        else:
            return {key: str(path) for key, path in self.local_paths.items()}

    def setup_local_environment(self):
        """Configure l'environnement local pour Windows/macOS"""
        if self.is_linux:
            print("Environnement Linux détecté - utilisation de Docker")
            return

        print("Configuration de l'environnement local pour Windows/macOS...")

        # Créer la structure de dossiers
        self.create_local_directories()

        # Copier les fichiers nécessaires
        self.copy_files_to_local()

        print(f"Environnement local configuré dans : {self.base_local_dir}")

    def create_local_directories(self):
        """Crée tous les dossiers nécessaires en local après suppression des existants"""
        directories_to_create = [
            self.local_paths["image_folder"],
            self.local_paths["depth_folder"],
            self.local_paths["output_folder"],
            self.local_paths["log_dir"]
        ]

        for directory in directories_to_create:
            if directory.exists():
                shutil.rmtree(directory)  # Supprime le dossier existant
                print(f"Dossier supprimé : {directory}")
            directory.mkdir(parents=True, exist_ok=True)
            print(f"Dossier créé : {directory}")

    def copy_files_to_local(self):
        """Copie les fichiers depuis les sources vers l'environnement local après suppression des existants"""
        files_to_copy = [
            ("calibration_file", "file"),
            ("config_file", "file"),
            ("db_params", "file"),
            ("export_params", "file"),
            ("reprocess_params", "file"),
            ("image_folder", "directory"),
            ("depth_folder", "directory")
        ]

        for key, file_type in files_to_copy:
            source = Path(self.host_source_paths.get(key, ""))
            destination = self.local_paths[key]

            if destination.exists():
                if file_type == "file":
                    destination.unlink()  # Supprime le fichier existant
                    print(f"Fichier supprimé : {destination}")
                elif file_type == "directory":
                    shutil.rmtree(destination)  # Supprime le dossier existant
                    print(f"Dossier supprimé : {destination}")

            if not source.exists():
                print(f" Source non trouvée : {source}")
                continue

            try:
                if file_type == "file":
                    shutil.copy2(source, destination)
                    print(f"Fichier copié : {source} -> {destination}")
                elif file_type == "directory":
                    shutil.copytree(source, destination)
                    print(f"Dossier copié : {source} -> {destination}")
            except Exception as e:
                print(f"Erreur lors de la copie {source} -> {destination}: {e}")

    def get_docker_volume_mounts(self) -> list:
        """Génère les arguments de montage de volumes pour Docker"""
        if not self.is_linux:
            return []

        mounts = []
        for key, docker_path in self.docker_paths.items():
            host_path = self.host_source_paths.get(key)
            if host_path and Path(host_path).exists():
                # Pour les dossiers de sortie et logs, créer s'ils n'existent pas
                if key in ["output_folder", "log_dir"]:
                    Path(host_path).mkdir(parents=True, exist_ok=True)
                mounts.append(f"-v {os.path.abspath(host_path)}:{docker_path}")

        return mounts
    
    def delete_base_dir(self):
        """Supprime le répertoire de base local"""
        if self.base_local_dir.exists():
            shutil.rmtree(self.base_local_dir)
        else:
            print(f"Aucun répertoire à supprimer : {self.base_local_dir}")


def create_or_clean_dir(path):
    shutil.rmtree(path, ignore_errors=True)


#!/usr/bin/env python3
"""
Script pour extraire des images d'une vidéo à une fréquence donnée
Compatible avec RTAB-Map - images corrigées d'orientation et optimisées pour odométrie
"""


@dataclass
class RTABMAPPaths:
    """Classe pour gérer les chemins RTABMAP selon le système d'exploitation"""

    def __init__(self):
        self.os_type = self._detect_os()
        self.base_path = self._get_base_path()

        # Configuration des chemins selon l'OS
        self._setup_paths()

    def _detect_os(self) -> str:
        """Détecte le système d'exploitation"""
        system = platform.system().lower()
        if system == "windows":
            return "windows"
        elif system == "linux":
            return "linux"
        elif system == "darwin":
            return "macos"
        else:
            return "unknown"

    def _get_base_path(self) -> str:
        """Retourne le chemin de base selon l'OS"""
        if self.os_type == "linux":
            return "/rtabmap_ws"
        else:  # Windows/macOS - utilise le répertoire courant
            current_dir = os.getcwd()
            return os.path.join(current_dir, "rtabmap_ws")

    def _setup_paths(self):
        """Configure tous les chemins"""
        if self.os_type == "linux":
            # Linux - chemins absolus originaux
            self.image_folder = "/rtabmap_ws/rgb_sync_docker"
            self.depth_folder = "/rtabmap_ws/depth_sync_docker"
            self.output_folder = "/rtabmap_ws/output/rtabmap"
            self.calibration_file = "/rtabmap_ws/rtabmap_calib.yaml"
            self.config_file = "/rtabmap_ws/config.json"
            self.log_dir = "/rtabmap_ws/logs"
        else:  # Windows/macOS - chemins relatifs au répertoire courant
            self.image_folder = os.path.join(self.base_path, "rgb_sync_docker")
            self.depth_folder = os.path.join(
                self.base_path, "depth_sync_docker")
            self.output_folder = os.path.join(
                self.base_path, "output", "rtabmap")
            self.calibration_file = os.path.join(
                self.base_path, "rtabmap_calib.yaml")
            self.config_file = os.path.join(self.base_path, "config.json")
            self.log_dir = os.path.join(self.base_path, "logs")

    def create_directories(self) -> Dict[str, bool]:
        """Crée tous les répertoires nécessaires"""
        directories = [
            self.image_folder,
            self.depth_folder,
            self.output_folder,
            self.log_dir,
            os.path.dirname(self.calibration_file),
            os.path.dirname(self.config_file)
        ]

        results = {}
        for directory in set(directories):  # Supprime les doublons
            try:
                Path(directory).mkdir(parents=True, exist_ok=True)
                results[directory] = True
                print(f"✓ Répertoire créé/vérifié: {directory}")
            except Exception as e:
                results[directory] = False
                print(f"✗ Erreur création répertoire {directory}: {e}")

        return results

    def check_paths_exist(self) -> Dict[str, bool]:
        """Vérifie l'existence de tous les chemins"""
        paths_to_check = {
            "image_folder": self.image_folder,
            "depth_folder": self.depth_folder,
            "output_folder": self.output_folder,
            "log_dir": self.log_dir,
            "calibration_file": self.calibration_file,
            "config_file": self.config_file
        }

        results = {}
        for name, path in paths_to_check.items():
            exists = os.path.exists(path)
            results[name] = exists
            status = "✓" if exists else "✗"
            print(f"{status} {name}: {path}")

        return results

    def get_all_paths(self) -> Dict[str, str]:
        """Retourne tous les chemins sous forme de dictionnaire"""
        return {
            "os_type": self.os_type,
            "base_path": self.base_path,
            "image_folder": self.image_folder,
            "depth_folder": self.depth_folder,
            "output_folder": self.output_folder,
            "calibration_file": self.calibration_file,
            "config_file": self.config_file,
            "log_dir": self.log_dir
        }

    def save_config(self, config_path: Optional[str] = None) -> bool:
        """Sauvegarde la configuration des chemins en JSON"""
        if config_path is None:
            config_path = self.config_file

        try:
            config_data = self.get_all_paths()
            with open(config_path, 'w', encoding='utf-8') as f:
                json.dump(config_data, f, indent=4, ensure_ascii=False)
            print(f"✓ Configuration sauvegardée: {config_path}")
            return True
        except Exception as e:
            print(f"✗ Erreur sauvegarde configuration: {e}")
            return False

    def load_config(self, config_path: Optional[str] = None) -> bool:
        """Charge la configuration depuis un fichier JSON"""
        if config_path is None:
            config_path = self.config_file

        try:
            if os.path.exists(config_path):
                with open(config_path, 'r', encoding='utf-8') as f:
                    config_data = json.load(f)

                # Mise à jour des attributs
                for key, value in config_data.items():
                    if hasattr(self, key):
                        setattr(self, key, value)

                print(f"✓ Configuration chargée: {config_path}")
                return True
            else:
                print(f"✗ Fichier de configuration non trouvé: {config_path}")
                return False
        except Exception as e:
            print(f"✗ Erreur chargement configuration: {e}")
            return False

    def setup_logging(self, log_level: str = "INFO") -> logging.Logger:
        """Configure le logging pour RTABMAP"""
        log_file = os.path.join(self.log_dir, "rtabmap.log")

        # Créer le répertoire de logs s'il n'existe pas
        Path(self.log_dir).mkdir(parents=True, exist_ok=True)

        # Configuration du logger
        logger = logging.getLogger("rtabmap")
        logger.setLevel(getattr(logging, log_level.upper()))

        # Handler pour fichier
        file_handler = logging.FileHandler(log_file, encoding='utf-8')
        file_handler.setLevel(logging.DEBUG)

        # Handler pour console
        console_handler = logging.StreamHandler()
        console_handler.setLevel(logging.INFO)

        # Format des logs
        formatter = logging.Formatter(
            '%(asctime)s - %(name)s - %(levelname)s - %(message)s'
        )
        file_handler.setFormatter(formatter)
        console_handler.setFormatter(formatter)

        # Ajouter les handlers
        if not logger.handlers:  # Éviter les doublons
            logger.addHandler(file_handler)
            logger.addHandler(console_handler)

        logger.info(f"Logger configuré - OS: {self.os_type}")
        return logger

    def get_relative_paths(self, reference_path: str) -> Dict[str, str]:
        """Calcule les chemins relatifs par rapport à un répertoire de référence"""
        ref_path = Path(reference_path)
        paths = self.get_all_paths()

        relative_paths = {}
        for name, path in paths.items():
            if isinstance(path, str) and os.path.isabs(path):
                try:
                    rel_path = os.path.relpath(path, reference_path)
                    relative_paths[name] = rel_path
                except ValueError:
                    # Chemins sur des lecteurs différents (Windows)
                    relative_paths[name] = path
            else:
                relative_paths[name] = path

        return relative_paths


# Classe principale d'utilisation
class RTABMAPManager:
    """Gestionnaire principal pour RTABMAP avec gestion multi-OS"""

    def __init__(self):
        self.paths = RTABMAPPaths()
        self.logger = None

    def initialize(self) -> bool:
        """Initialise complètement l'environnement RTABMAP"""
        print(f"🔧 Initialisation RTABMAP sur {self.paths.os_type.upper()}")
        if self.paths.os_type == "linux":
            print(f"Chemin de base: {self.paths.base_path} (système)")
        else:
            print(
                f"Chemin de base: {self.paths.base_path} (répertoire courant)")
            print(f" Répertoire d'exécution: {os.getcwd()}")

        # Créer les répertoires
        print("\n Création des répertoires...")
        dir_results = self.paths.create_directories()

        # Vérifier les chemins
        print("\n Vérification des chemins...")
        path_results = self.paths.check_paths_exist()

        # Configurer le logging
        print("\n Configuration du logging...")
        self.logger = self.paths.setup_logging()

        # Sauvegarder la configuration
        print("\n Sauvegarde de la configuration...")
        config_saved = self.paths.save_config()

        # Résumé
        success = all(dir_results.values()) and config_saved
        status = "SUCCÈS" if success else "ÉCHEC"
        print(f"\n{status} - Initialisation terminée")

        return success

    def get_summary(self) -> str:
        """Retourne un résumé de la configuration"""
        paths = self.paths.get_all_paths()

        if self.paths.os_type == "linux":
            location_info = "Chemins système absolus"
        else:
            location_info = f"Répertoire courant: {os.getcwd()}"

        summary = f"""
            🔧 Configuration RTABMAP
            ========================
            Système d'exploitation: {paths['os_type'].upper()}
            {location_info}
            Chemin de base: {paths['base_path']}

            Répertoires:
            - Images RGB: {paths['image_folder']}
            - Images Depth: {paths['depth_folder']}
            - Sortie: {paths['output_folder']}
            - Logs: {paths['log_dir']}

            Fichiers:
            - Calibration: {paths['calibration_file']}
            - Configuration: {paths['config_file']}
        """
        return summary


def rename_files_to_timestamps(folder_path, start_time=DEFAULT_START_TIME, fps=DEFAULT_FPS):
    files = []
    for ext in ['*.png', '*.jpg', '*.jpeg', '*.tiff', '*.tif']:
        files.extend(glob.glob(os.path.join(folder_path, ext)))

    if not files:
        print(f"[WARN] Aucun fichier trouvé dans {folder_path}")
        return

    files = sorted(files)

    print("[INFO] Renommage des avec les timestamps...")
    pbar = tqdm(files, desc="Renommage", unit="img")

    timestamp = start_time
    dt = 1.0 / fps

    for file in pbar:
        basename = os.path.basename(file)
        name_without_ext, extension = os.path.splitext(basename)
        extension = extension.lower()

        new_file = f"{timestamp:.6f}{extension}"
        old_path = os.path.join(file)
        new_path = os.path.join(folder_path, new_file)
        os.rename(old_path, new_path)
        timestamp += dt

    print(f"[INFO] Renamed {len(files)} files in '{folder_path}'.")














def fix_image_orientation(image, force_rotation=None):
    """
    Corrige l'orientation des images iPhone
    
    Args:
        image: Image à corriger
        force_rotation: None (auto), 'cw' (90° horaire), 'ccw' (90° anti-horaire), 'none' (pas de rotation)
    """
    h, w = image.shape[:2]

    if force_rotation == 'none':
        print(f"Rotation désactivée - Image conservée: {w}x{h}")
        return image
    elif force_rotation == 'cw':
        print(f"Rotation forcée 90° horaire: {w}x{h} -> {h}x{w}")
        return cv2.rotate(image, cv2.ROTATE_90_CLOCKWISE)
    elif force_rotation == 'ccw':
        print(f"Rotation forcée 90° anti-horaire: {w}x{h} -> {h}x{w}")
        return cv2.rotate(image, cv2.ROTATE_90_COUNTERCLOCKWISE)
    else:
        # Détection automatique
        if h > w * 1.2:  # Portrait détecté
            print(
                f"Portrait détecté ({w}x{h}), rotation 90° anti-horaire -> {h}x{w}")
            return cv2.rotate(image, cv2.ROTATE_90_COUNTERCLOCKWISE)
        else:
            print(f"Paysage détecté ({w}x{h}), pas de rotation")
            return image


def enhance_image_for_odometry(image):
    """
    Optimise l'image spécifiquement pour résoudre le problème 'Not enough inliers'
    - Focus sur la robustesse des features plutôt que la quantité
    - Préserve les structures géométriques essentielles
    - Minimise les artefacts qui génèrent de fausses correspondances
    """
    # Analyse de la qualité initiale
    gray = cv2.cvtColor(image, cv2.COLOR_BGR2GRAY)
    contrast = np.std(gray)
    mean_brightness = np.mean(gray)

    print(
        f"Analyse image - Contraste: {contrast:.1f}, Luminosité: {mean_brightness:.1f}")

    # Prétraitement plus conservateur pour éviter les artefacts
    # Réduction du bruit AVANT toute amélioration (crucial pour la robustesse)
    denoised = cv2.bilateralFilter(image, 9, 75, 75)

    # Conversion en niveaux de gris pour traitement uniforme
    gray_denoised = cv2.cvtColor(denoised, cv2.COLOR_BGR2GRAY)

    # CLAHE très modéré pour éviter la sur-amélioration
    if contrast < 30:  # Seulement si vraiment nécessaire
        print("Contraste très faible - CLAHE modéré appliqué")
        clahe = cv2.createCLAHE(clipLimit=1.8, tileGridSize=(16, 16))
        enhanced_gray = clahe.apply(gray_denoised)
    elif contrast < 50:
        print("Contraste faible - CLAHE léger appliqué")
        clahe = cv2.createCLAHE(clipLimit=1.4, tileGridSize=(20, 20))
        enhanced_gray = clahe.apply(gray_denoised)
    else:
        print("Contraste suffisant - pas d'amélioration CLAHE")
        enhanced_gray = gray_denoised

    # Reconversion en couleur pour préserver l'information chromatique
    result = cv2.cvtColor(enhanced_gray, cv2.COLOR_GRAY2BGR)

    # Netteté très conservative - préserve les structures sans créer d'artefacts
    laplacian_var = cv2.Laplacian(enhanced_gray, cv2.CV_64F).var()

    if laplacian_var < 50:  # Image très floue
        print("Image floue - Amélioration de netteté conservative")
        # Kernel de netteté doux
        kernel = np.array([[0, -0.1, 0],
                          [-0.1, 1.4, -0.1],
                          [0, -0.1, 0]])
        sharpened = cv2.filter2D(result, -1, kernel)
        result = cv2.addWeighted(result, 0.8, sharpened, 0.2, 0)
    else:
        print("Netteté suffisante - pas d'amélioration")

    # Ajustement gamma très léger
    if mean_brightness < 80:  # Image très sombre
        gamma = 1.15
        print("Image sombre - Correction gamma légère")
    elif mean_brightness > 180:  # Image très claire
        gamma = 0.95
        print("Image claire - Correction gamma légère")
    else:
        gamma = 1.02  # Quasi-neutre
        print("Luminosité correcte - pas de correction gamma")

    inv_gamma = 1.0 / gamma
    table = np.array([((i / 255.0) ** inv_gamma) * 255
                      for i in np.arange(0, 256)]).astype("uint8")
    result = cv2.LUT(result, table)

    # Test de qualité des features pour diagnostic
    test_gray = cv2.cvtColor(result, cv2.COLOR_BGR2GRAY)

    # Test avec différents détecteurs pour diagnostic
    corners_gftt = cv2.goodFeaturesToTrack(test_gray, 300, 0.01, 7)
    gftt_count = len(corners_gftt) if corners_gftt is not None else 0

    # Test SIFT pour robustesse
    sift = cv2.SIFT_create(nfeatures=200)
    keypoints_sift = sift.detect(test_gray, None)
    sift_count = len(keypoints_sift)

    print(f"Features détectées - GFTT: {gftt_count}, SIFT: {sift_count}")

    if gftt_count < 100:
        print("⚠ ATTENTION: Peu de features GFTT détectées - risque d'échec odométrie")
    if sift_count < 50:
        print(
            "⚠ ATTENTION: Peu de features SIFT détectées - vérifiez la texture de la scène")

    return result


def create_camera_info_file(output_dir, image_width, image_height):
    """
    Crée un fichier de calibration caméra spécialement optimisé pour résoudre 'Not enough inliers'
    """
    # Paramètres intrinsèques plus conservateurs
    focal_multiplier = 0.75  # Encore plus conservateur
    fx = fy = max(image_width, image_height) * focal_multiplier
    cx = image_width / 2.0
    cy = image_height / 2.0

    # Distorsion minimale pour éviter les erreurs de rectification
    k1 = -0.05  # Distorsion radiale réduite
    k2 = 0.005  # Distorsion quadratique minimale
    p1 = 0.0    # Pas de distorsion tangentielle
    p2 = 0.0    # Pas de distorsion tangentielle
    k3 = 0.0    # Pas de distorsion cubique

    camera_yaml = f"""%YAML:1.0
        ---
        camera_name: iphone_camera_robust
        image_width: {image_width}
        image_height: {image_height}
        camera_matrix:
        rows: 3
        cols: 3
        data: [ {fx:.6f}, 0., {cx:.6f}, 0., {fy:.6f}, {cy:.6f}, 0., 0., 1. ]
        distortion_coefficients:
        rows: 1
        cols: 5
        data: [ {k1:.6f}, {k2:.6f}, {p1:.6f}, {p2:.6f}, {k3:.6f} ]
        rectification_matrix:
        rows: 3
        cols: 3
        data: [ 1., 0., 0., 0., 1., 0., 0., 0., 1. ]
        projection_matrix:
        rows: 3
        cols: 4
        data: [ {fx:.6f}, 0., {cx:.6f}, 0., 0., {fy:.6f}, {cy:.6f}, 0., 0., 0., 1., 0. ]
        local_transform:
        rows: 3
        cols: 4
        data: [ 0., 0., 1., 0., -1., 0., 0., 0., 0., -1., 0., 0. ]
        """

    yaml_path = os.path.join(output_dir, "camera_calibration.yaml")
    with open(yaml_path, 'w') as f:
        f.write(camera_yaml)

    # Paramètres RTAB-Map spécifiquement pour résoudre "Not enough inliers"
    info_text = f"""# Calibration iPhone pour résoudre 'Not enough inliers'

        Dimensions: {image_width} x {image_height}
        Focale fx/fy: {fx:.2f} pixels (conservative)
        Centre optique: ({cx:.2f}, {cy:.2f})
        Distorsion minimale: k1={k1:.3f}

        PARAMÈTRES RTAB-MAP CRITIQUES pour corriger "Not enough inliers":

        # Seuils d'inliers réduits (CRITIQUE)
        --Vis/MinInliers 8
        --Vis/InlierDistance 0.15
        --OdomF2M/MaxSize 2000
        --OdomF2M/WindowSize 10

        # Détection de features robuste
        --Kp/DetectorStrategy 6
        --Kp/MaxFeatures 800
        --GFTT/MinDistance 3
        --GFTT/QualityLevel 0.0005

        # Correspondances plus tolérantes
        --Vis/MaxFeatures 1000
        --RGBD/OptimizeMaxError 0.05
        --Odom/FillInfoData true

        # Stratégie odométrie
        --Odom/Strategy 1
        --Odom/ResetCountdown 1

        COMMANDE COMPLÈTE (COPIEZ-COLLEZ):
        rtabmap --camera_info_path camera_calibration.yaml \\
                --Vis/MinInliers 8 --Vis/InlierDistance 0.15 \\
                --OdomF2M/MaxSize 2000 --OdomF2M/WindowSize 10 \\
                --Kp/DetectorStrategy 6 --Kp/MaxFeatures 800 \\
                --GFTT/MinDistance 3 --GFTT/QualityLevel 0.0005 \\
                --Odom/Strategy 1 --Odom/ResetCountdown 1

        Si l'erreur persiste, réduisez encore:
        --Vis/MinInliers 5
        """

    info_path = os.path.join(output_dir, "camera_info.txt")
    with open(info_path, 'w') as f:
        f.write(info_text)



def extract_frames(video_path, output_dir, frequency=1.0, enhance_images=True, rotation=None):
    """
    Extrait des images d'une vidéo avec corrections pour odométrie et estimation de profondeur
    
    Args:
        video_path (str): Chemin vers le fichier vidéo
        output_dir (str): Dossier de sortie pour les images
        frequency (float): Fréquence d'extraction en Hz
        enhance_images (bool): Active l'amélioration des images
        rotation (str): Force la rotation ('cw', 'ccw', 'none', None=auto)
    """

    # Vérifier si le fichier vidéo existe
    if not os.path.exists(video_path):
        print(f"Erreur: Le fichier vidéo '{video_path}' n'existe pas.")
        return False

    # Créer le dossier de sortie
    Path(output_dir).mkdir(parents=True, exist_ok=True)

    # Ouvrir la vidéo
    cap = cv2.VideoCapture(video_path)

    if not cap.isOpened():
        print(f"Erreur: Impossible d'ouvrir la vidéo '{video_path}'.")
        return False

    # Obtenir les propriétés de la vidéo
    fps = cap.get(cv2.CAP_PROP_FPS)
    total_frames = int(cap.get(cv2.CAP_PROP_FRAME_COUNT))
    duration = total_frames / fps

    print(f"Vidéo: {video_path}")
    print(f"FPS: {fps:.2f}")
    print(f"Durée: {duration:.2f} secondes")
    print(f"Frames totales: {total_frames}")
    print(f"Fréquence d'extraction: {frequency} Hz")
    print(
        f"Amélioration images: {'Activée (odométrie optimisée)' if enhance_images else 'Désactivée'}")
    print(f"Rotation: {rotation if rotation else 'Automatique'}")

    # Calculer l'intervalle entre les frames à extraire
    frame_interval = int(fps / frequency)
    if frame_interval == 0:
        frame_interval = 1
        print(f"Attention: Fréquence trop élevée, extraction de toutes les frames")

    print(f"Extraction d'une frame toutes les {frame_interval} frames")

    frame_count = 0
    extracted_count = 0
    first_frame_processed = False

    while True:
        ret, frame = cap.read()

        if not ret:
            break

        # Extraire seulement les frames selon l'intervalle
        if frame_count % frame_interval == 0:
            # Correction d'orientation pour les images iPhone
            corrected_frame = fix_image_orientation(frame, rotation)

            # Amélioration pour l'odométrie si demandée
            if enhance_images:
                processed_frame = enhance_image_for_odometry(corrected_frame)
            else:
                processed_frame = corrected_frame

            # Créer le fichier camera_info à la première frame
            if not first_frame_processed:
                h, w = processed_frame.shape[:2]
                create_camera_info_file(output_dir, w, h)
                print(f"Dimensions finales des images: {w}x{h}")
                first_frame_processed = True

            # Calculer le timestamp en millisecondes
            timestamp_ms = int((frame_count / fps) * 1000)
            if timestamp_ms == 0:
                timestamp_ms = 1  # Éviter le timestamp zéro

            # Nom du fichier avec timestamp sur 19 chiffres
            filename = f"{timestamp_ms:019d}.png"
            output_path = os.path.join(output_dir, filename)

            # Sauvegarder l'image avec compression optimisée
            cv2.imwrite(output_path, processed_frame, [
                        cv2.IMWRITE_PNG_COMPRESSION, 3])
            extracted_count += 1

            if extracted_count % 10 == 0:
                print(f"Extraites: {extracted_count} images...")

        frame_count += 1

    cap.release()

    print(f"\nExtraction terminée!")
    print(f"Total d'images extraites: {extracted_count}")
    print(f"Images sauvegardées dans: {output_dir}")
    print(
        f"Fichier de calibration: {os.path.join(output_dir, 'camera_calibration.yaml')}")

    return True

def main():
    parser = argparse.ArgumentParser(
        description="Extrait des images d'une vidéo pour odométrie et estimation de profondeur",
        formatter_class=argparse.RawDescriptionHelpFormatter,
        epilog="""
        Exemples d'utilisation:
        python extract_frames.py video.mp4 -o images/ -f 1.0                    # Auto rotation
        python extract_frames.py video.mp4 -o images/ -f 1.0 --rotation cw      # Force rotation horaire
        python extract_frames.py video.mp4 -o images/ -f 1.0 --rotation ccw     # Force rotation anti-horaire
        python extract_frames.py video.mp4 -o images/ -f 1.0 --rotation none    # Pas de rotation
            """
    )

    parser.add_argument('video', help='Chemin vers le fichier vidéo')
    parser.add_argument('-o', '--output', default='extracted_frames',
                        help='Dossier de sortie (défaut: extracted_frames)')
    parser.add_argument('-f', '--frequency', type=float, default=1.0,
                        help='Fréquence d\'extraction en Hz (défaut: 1.0)')
    parser.add_argument('--raw', action='store_true',
                        help='Sauvegarde les images sans amélioration (brutes)')
    parser.add_argument('--rotation', choices=['cw', 'ccw', 'none'], default=None,
                        help='Force la rotation: cw=90° horaire, ccw=90° anti-horaire, none=aucune (défaut: auto)')

    args = parser.parse_args()

    if args.frequency <= 0:
        print("Erreur: La fréquence doit être positive.")
        sys.exit(1)

    enhance_images = not args.raw

    success = extract_frames(
        args.video,
        args.output,
        args.frequency,
        enhance_images,
        args.rotation
    )

    if not success:
        sys.exit(1)

if __name__ == "__main__":
    main()<|MERGE_RESOLUTION|>--- conflicted
+++ resolved
@@ -20,9 +20,6 @@
 import shutil
 import json
 import argparse
-<<<<<<< HEAD
-import os
-=======
 
 import os
 
@@ -30,7 +27,6 @@
 script_dir = os.path.dirname(os.path.abspath(__file__))
 
 
->>>>>>> 52120e9f
 
 SHOW_PROGRESS = True  # Set to False to disable progress bars
 
@@ -40,10 +36,6 @@
 
 
 
-<<<<<<< HEAD
-class MultiPlatformPathManager:
-    def __init__(self, host_source_path, base_local_dir: str = "./rtabmap_ws"):
-=======
 
 
 
@@ -83,7 +75,6 @@
 
 class MultiPlatformPathManager:
     def __init__(self, host_source_path, base_local_dir: str =Path(script_dir)/"rtabmap"/"script/rtabmap_ws"):
->>>>>>> 52120e9f
         self.is_linux = platform.system() == "Linux"
         self.base_local_dir = Path(base_local_dir)
 
